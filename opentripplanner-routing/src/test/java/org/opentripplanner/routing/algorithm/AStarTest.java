--- conflicted
+++ resolved
@@ -95,17 +95,10 @@
     public void testForward() {
 
         TraverseOptions options = new TraverseOptions();
-<<<<<<< HEAD
-        options.speed = 1.0;
+        options.setWalkSpeed(1.0);
         options.setRoutingContext(_graph, _graph.getVertex("56th_24th"), _graph.getVertex("leary_20th"));
         ShortestPathTree tree = new GenericAStar().getShortestPathTree(options);
-=======
-        options.setWalkSpeed(1.0);
-
-        ShortestPathTree tree = AStar.getShortestPathTree(_graph, "56th_24th", "leary_20th",
-        		0, options);
-
->>>>>>> c5b837ef
+
         GraphPath path = tree.getPath(_graph.getVertex("leary_20th"), false);
 
         List<State> states = path.states;
