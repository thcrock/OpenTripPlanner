/* This program is free software: you can redistribute it and/or
 modify it under the terms of the GNU Lesser General Public License
 as published by the Free Software Foundation, either version 3 of
 the License, or (at your option) any later version.

 This program is distributed in the hope that it will be useful,
 but WITHOUT ANY WARRANTY; without even the implied warranty of
 MERCHANTABILITY or FITNESS FOR A PARTICULAR PURPOSE.  See the
 GNU General Public License for more details.

 You should have received a copy of the GNU General Public License
 along with this program.  If not, see <http://www.gnu.org/licenses/>. */

package org.opentripplanner.updater.stoptime;

import java.io.IOException;
import java.io.InputStream;
import java.util.List;
import java.util.prefs.Preferences;

import org.opentripplanner.updater.PreferencesConfigurable;
import org.opentripplanner.routing.graph.Graph;
import org.opentripplanner.routing.services.TransitIndexService;
import org.opentripplanner.routing.trippattern.TripUpdateList;
import org.opentripplanner.util.HttpUtils;
import org.slf4j.Logger;
import org.slf4j.LoggerFactory;

<<<<<<< HEAD
import com.google.transit.realtime.GtfsRealtime.FeedMessage;
=======
import com.google.transit.realtime.GtfsRealtime;
>>>>>>> 13c395fe

public class GtfsRealtimeHttpTripUpdateSource implements TripUpdateSource, PreferencesConfigurable {
    
    private static final Logger LOG = LoggerFactory.getLogger(GtfsRealtimeHttpTripUpdateSource.class);

    /**
     * Default agency id that is used for the trip id's in the TripUpdateLists
     */
    private String agencyId;

    private String url;
    
    private Graph graph;
    
    private long lastTimestamp = Long.MIN_VALUE;

    private TransitIndexService transitIndexService;

    @Override
    public void configure(Graph graph, Preferences preferences) throws Exception {
        transitIndexService = graph.getService(TransitIndexService.class);
        String url = preferences.get("url", null);
        if (url == null)
            throw new IllegalArgumentException("Missing mandatory 'url' parameter");
        this.graph = graph;
        this.url = url;
        this.agencyId = preferences.get("defaultAgencyId", null);
    }

    @Override
    public List<TripUpdateList> getUpdates() {
        GtfsRealtime.FeedMessage feed = null;
        List<TripUpdateList> updates = null;
        try {
            InputStream is = HttpUtils.getData(url, lastTimestamp);
            if (is != null) {
<<<<<<< HEAD
                feed = FeedMessage.PARSER.parseFrom(is);
                updates = TripUpdateList.decodeFromGtfsRealtime(feed, agencyId,
                        transitIndexService);
=======
                feed = GtfsRealtime.FeedMessage.PARSER.parseFrom(is);
                updates = TripUpdateList.decodeFromGtfsRealtime(feed, agencyId, graph.getTimeZone());

                GtfsRealtime.FeedHeader header = feed.getHeader();
                long feedTimestamp = header.getTimestamp();
        
                if(lastTimestamp < feedTimestamp) {
                    updates = TripUpdateList.decodeFromGtfsRealtime(feed, agencyId, graph.getTimeZone());
                    lastTimestamp = feedTimestamp;
                }
>>>>>>> 13c395fe
            }
        } catch (Exception e) {
            LOG.warn("Failed to parse gtfs-rt feed from " + url + ":", e);
        }
        return updates;
    }

    public String toString() {
        return "GtfsRealtimeHttpUpdateStreamer(" + url + ")";
    }
}<|MERGE_RESOLUTION|>--- conflicted
+++ resolved
@@ -26,11 +26,8 @@
 import org.slf4j.Logger;
 import org.slf4j.LoggerFactory;
 
-<<<<<<< HEAD
+import com.google.transit.realtime.GtfsRealtime.FeedHeader;
 import com.google.transit.realtime.GtfsRealtime.FeedMessage;
-=======
-import com.google.transit.realtime.GtfsRealtime;
->>>>>>> 13c395fe
 
 public class GtfsRealtimeHttpTripUpdateSource implements TripUpdateSource, PreferencesConfigurable {
     
@@ -62,27 +59,23 @@
 
     @Override
     public List<TripUpdateList> getUpdates() {
-        GtfsRealtime.FeedMessage feed = null;
+        FeedMessage feed = null;
         List<TripUpdateList> updates = null;
         try {
             InputStream is = HttpUtils.getData(url, lastTimestamp);
             if (is != null) {
-<<<<<<< HEAD
                 feed = FeedMessage.PARSER.parseFrom(is);
                 updates = TripUpdateList.decodeFromGtfsRealtime(feed, agencyId,
-                        transitIndexService);
-=======
-                feed = GtfsRealtime.FeedMessage.PARSER.parseFrom(is);
-                updates = TripUpdateList.decodeFromGtfsRealtime(feed, agencyId, graph.getTimeZone());
+                        transitIndexService, graph.getTimeZone());
 
-                GtfsRealtime.FeedHeader header = feed.getHeader();
+                FeedHeader header = feed.getHeader();
                 long feedTimestamp = header.getTimestamp();
         
                 if(lastTimestamp < feedTimestamp) {
-                    updates = TripUpdateList.decodeFromGtfsRealtime(feed, agencyId, graph.getTimeZone());
+                    updates = TripUpdateList.decodeFromGtfsRealtime(feed, agencyId,
+                            transitIndexService, graph.getTimeZone());
                     lastTimestamp = feedTimestamp;
                 }
->>>>>>> 13c395fe
             }
         } catch (Exception e) {
             LOG.warn("Failed to parse gtfs-rt feed from " + url + ":", e);
