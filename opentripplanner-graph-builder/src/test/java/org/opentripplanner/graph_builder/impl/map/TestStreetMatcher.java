--- conflicted
+++ resolved
@@ -249,16 +249,16 @@
         }
 
         @Override
-<<<<<<< HEAD
         public ElevationProfileSegment getElevationProfileSegment() {
             return null;
         }
 
         @Override
         public boolean isWheelchairAccessible() {
-=======
+            return true;
+        }
+
         public boolean isElevationFlattened() {
->>>>>>> 551559b3
             return false;
         }
     }
